--- conflicted
+++ resolved
@@ -74,12 +74,6 @@
     model = PixelFormer(version='large07', inv_depth=False, max_depth=max_depth)
     model = torch.nn.DataParallel(model, device_ids=[0])
     
-<<<<<<< HEAD
-    checkpoint = torch.load(checkpoint_path, map_location=device)
-    model.load_state_dict(checkpoint['model'])
-    model.eval()
-    model.cuda(device)
-=======
     if use_cpu:
         checkpoint = torch.load(checkpoint_path, map_location=torch.device('cpu'))
     else:
@@ -91,7 +85,6 @@
     if not use_cpu:
         model.cuda()
     
->>>>>>> 0345e185
 
     num_params = sum([np.prod(p.size()) for p in model.parameters()])
     print("Total number of parameters: {}".format(num_params))
@@ -104,15 +97,11 @@
     start_time = time.time()
     with torch.no_grad():
         for idx, sample in enumerate(tqdm(dataloader.data)):
-<<<<<<< HEAD
-            image = Variable(sample['image'].cuda(device))
-=======
             if use_cpu:
                 image = Variable(sample['image'])
             else:
                 image = Variable(sample['image'])
 
->>>>>>> 0345e185
             # Predict
             depth_est = model(image)
             image_flipped = flip_lr(image)
